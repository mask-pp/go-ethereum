--- conflicted
+++ resolved
@@ -566,11 +566,7 @@
 			ids    []uint64
 			nonces []uint64
 		)
-<<<<<<< HEAD
-		for ; len(txs) > 0 && txs[0].nonce < next; txs = txs[1:] {
-=======
 		for len(txs) > 0 && txs[0].nonce < next {
->>>>>>> 0dd7e82c
 			ids = append(ids, txs[0].id)
 			nonces = append(nonces, txs[0].nonce)
 
@@ -582,6 +578,7 @@
 			if inclusions != nil {
 				p.offload(addr, txs[0].nonce, txs[0].id, inclusions)
 			}
+			txs = txs[1:]
 		}
 		log.Trace("Dropping overlapped blob transactions", "from", addr, "overlapped", nonces, "ids", ids, "left", len(txs))
 		dropOverlappedMeter.Mark(int64(len(ids)))
