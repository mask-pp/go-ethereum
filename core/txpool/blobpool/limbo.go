--- conflicted
+++ resolved
@@ -134,21 +134,12 @@
 func (l *limbo) push(metaData *blobTxMeta, block uint64) error {
 	// If the blobs are already tracked by the limbo, consider it a programming
 	// error. There's not much to do against it, but be loud.
-<<<<<<< HEAD
 	if _, ok := l.index[metaData.TxHash]; ok {
 		log.Error("Limbo cannot push already tracked blobs", "tx", metaData.TxHash)
 		return errors.New("already tracked blob transaction")
 	}
 	if err := l.setAndIndex(metaData, block); err != nil {
 		log.Error("Failed to set and index limboed blobs", "tx", metaData.TxHash, "err", err)
-=======
-	if _, ok := l.index[tx.Hash()]; ok {
-		log.Error("Limbo cannot push already tracked blobs", "tx", tx.Hash())
-		return errors.New("already tracked blob transaction")
-	}
-	if err := l.setAndIndex(tx, block); err != nil {
-		log.Error("Failed to set and index limboed blobs", "tx", tx.Hash(), "err", err)
->>>>>>> 59405c40
 		return err
 	}
 	return nil
